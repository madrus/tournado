--- conflicted
+++ resolved
@@ -18,11 +18,7 @@
     runs-on: ubuntu-latest
     environment: ${{ github.event.inputs.environment }}
     env:
-<<<<<<< HEAD
       DATABASE_URL: "file:./prisma/sqlite.db"
-=======
-      DATABASE_URL: "file:./prisma/dev.db"
->>>>>>> 7c05231b
 
     steps:
       - name: ⬇️ Checkout repo
@@ -60,12 +56,8 @@
       - name: Reset Staging Database
         if: ${{ github.event.inputs.environment == 'staging' }}
         env:
-<<<<<<< HEAD
           DATABASE_URL: "file:./prisma/sqlite.db"
-=======
-          DATABASE_URL: "file:./prisma/dev.db"
 
->>>>>>> 7c05231b
         run: |
           # Generate a new SQLite database schema locally
           pnpm exec prisma db push --schema=./prisma/schema.prisma
@@ -85,12 +77,8 @@
       - name: Reset Production Database
         if: ${{ github.event.inputs.environment == 'production' }}
         env:
-<<<<<<< HEAD
           DATABASE_URL: "file:./prisma/sqlite.db"
-=======
-          DATABASE_URL: "file:./prisma/dev.db"
 
->>>>>>> 7c05231b
         run: |
           # Generate a new SQLite database schema locally
           pnpm exec prisma db push --schema=./prisma/schema.prisma
