name: Playwright Tests (Reusable)

on:
  workflow_call:
    inputs:
      environment:
        description: "Environment to test against"
        required: false
        default: "local"
        type: string
      upload_artifact_suffix:
        description: "Suffix for the artifact name"
        required: false
        default: ""
        type: string
    secrets:
      DATABASE_URL:
        required: true
      FIREBASE_ADMIN_PROJECT_ID:
        required: true
      FIREBASE_ADMIN_CLIENT_EMAIL:
        required: true
      FIREBASE_ADMIN_PRIVATE_KEY:
        required: true

jobs:
  playwright:
    name: 🎭 Playwright
    timeout-minutes: 60
    runs-on: ubuntu-latest
    permissions:
      contents: read
    outputs:
      test_status: ${{ steps.run_tests.outputs.status }}
    steps:
      - name: ⬇️ Checkout repo
        uses: actions/checkout@v4

      - name: ⎔ Setup node
        uses: actions/setup-node@v4
        with:
          node-version: 22

      - name: ⎔ Setup pnpm
        uses: pnpm/action-setup@v3
        with:
          version: 10
          run_install: false

      - name: Get pnpm store directory
        id: pnpm-cache
        shell: bash
        run: |
          echo "STORE_PATH=$(pnpm store path)" >> $GITHUB_OUTPUT

      - name: Setup pnpm cache
        uses: actions/cache@v4
        with:
          path: ${{ steps.pnpm-cache.outputs.STORE_PATH }}
          key: ${{ runner.os }}-pnpm-store-${{ hashFiles('**/pnpm-lock.yaml') }}
          restore-keys: |
            ${{ runner.os }}-pnpm-store-

      - name: 📥 Install deps
        run: pnpm install --no-frozen-lockfile

      - uses: ./.github/actions/prisma-generate
        with:
          database_url: ${{ secrets.DATABASE_URL || format('file:{0}/prisma/e2e-{1}.db', github.workspace, github.run_id) }}

      - name: Install Playwright Browsers
        run: pnpm exec playwright install --with-deps

      - name: 🛠 Setup Database
        run: |
          # Ensure Prisma client is generated before migration
          pnpm exec prisma generate
          pnpm exec prisma migrate reset --force
          # Generate client again after database reset to ensure it's fresh
          pnpm exec prisma generate
          # Wait for the client to be fully ready
          sleep 3
        env:
<<<<<<< HEAD
          DATABASE_URL: ${{ secrets.DATABASE_URL }}
=======
          DATABASE_URL: ${{ secrets.DATABASE_URL || format('file:{0}/prisma/e2e-{1}.db?connection_limit=1', github.workspace, github.run_id) }}
          SUPER_ADMIN_PASSWORD: ${{ secrets.SUPER_ADMIN_PASSWORD || format('super-admin-{0}', github.run_id) }}
>>>>>>> 4c2bc7f9

      - name: ⚙️ Build
        run: pnpm build

      - name: 🎭 Run Playwright tests with built app
<<<<<<< HEAD
        run: pnpm test:e2e:built
=======
        id: run_tests
        run: |
          set +e  # Don't exit on error
          pnpm exec start-server-and-test 'pnpm start:mocks' http://localhost:8811 'playwright test'
          TEST_EXIT_CODE=$?

          if [ $TEST_EXIT_CODE -eq 0 ]; then
            echo "✅ All tests passed successfully"
            echo "status=success" >> "$GITHUB_OUTPUT"
          else
            echo "❌ Tests failed with exit code $TEST_EXIT_CODE"
            echo "status=failure" >> "$GITHUB_OUTPUT"
          fi

          echo "exit_code=$TEST_EXIT_CODE" >> "$GITHUB_OUTPUT"
          exit $TEST_EXIT_CODE
>>>>>>> 4c2bc7f9
        env:
          PLAYWRIGHT: true
<<<<<<< HEAD
          DATABASE_URL: ${{ secrets.DATABASE_URL }}
          FIREBASE_ADMIN_PROJECT_ID: ${{ secrets.FIREBASE_ADMIN_PROJECT_ID }}
          FIREBASE_ADMIN_CLIENT_EMAIL: ${{ secrets.FIREBASE_ADMIN_CLIENT_EMAIL }}
          FIREBASE_ADMIN_PRIVATE_KEY: ${{ secrets.FIREBASE_ADMIN_PRIVATE_KEY }}
=======
          DATABASE_URL: ${{ secrets.DATABASE_URL || format('file:{0}/prisma/e2e-{1}.db?connection_limit=1', github.workspace, github.run_id) }}
          SUPER_ADMIN_PASSWORD: ${{ secrets.SUPER_ADMIN_PASSWORD || format('super-admin-{0}', github.run_id) }}
          SESSION_SECRET: ${{ secrets.SESSION_SECRET || format('playwright-session-{0}', github.run_id) }}
>>>>>>> 4c2bc7f9

      - name: Upload Playwright Report
        uses: actions/upload-artifact@v4
        if: ${{ !cancelled() }}
        with:
          name: playwright-report${{ inputs.upload_artifact_suffix }}
          path: playwright-report/
          retention-days: 30<|MERGE_RESOLUTION|>--- conflicted
+++ resolved
@@ -81,20 +81,13 @@
           # Wait for the client to be fully ready
           sleep 3
         env:
-<<<<<<< HEAD
-          DATABASE_URL: ${{ secrets.DATABASE_URL }}
-=======
           DATABASE_URL: ${{ secrets.DATABASE_URL || format('file:{0}/prisma/e2e-{1}.db?connection_limit=1', github.workspace, github.run_id) }}
           SUPER_ADMIN_PASSWORD: ${{ secrets.SUPER_ADMIN_PASSWORD || format('super-admin-{0}', github.run_id) }}
->>>>>>> 4c2bc7f9
 
       - name: ⚙️ Build
         run: pnpm build
 
       - name: 🎭 Run Playwright tests with built app
-<<<<<<< HEAD
-        run: pnpm test:e2e:built
-=======
         id: run_tests
         run: |
           set +e  # Don't exit on error
@@ -111,19 +104,11 @@
 
           echo "exit_code=$TEST_EXIT_CODE" >> "$GITHUB_OUTPUT"
           exit $TEST_EXIT_CODE
->>>>>>> 4c2bc7f9
         env:
           PLAYWRIGHT: true
-<<<<<<< HEAD
-          DATABASE_URL: ${{ secrets.DATABASE_URL }}
-          FIREBASE_ADMIN_PROJECT_ID: ${{ secrets.FIREBASE_ADMIN_PROJECT_ID }}
-          FIREBASE_ADMIN_CLIENT_EMAIL: ${{ secrets.FIREBASE_ADMIN_CLIENT_EMAIL }}
-          FIREBASE_ADMIN_PRIVATE_KEY: ${{ secrets.FIREBASE_ADMIN_PRIVATE_KEY }}
-=======
           DATABASE_URL: ${{ secrets.DATABASE_URL || format('file:{0}/prisma/e2e-{1}.db?connection_limit=1', github.workspace, github.run_id) }}
           SUPER_ADMIN_PASSWORD: ${{ secrets.SUPER_ADMIN_PASSWORD || format('super-admin-{0}', github.run_id) }}
           SESSION_SECRET: ${{ secrets.SESSION_SECRET || format('playwright-session-{0}', github.run_id) }}
->>>>>>> 4c2bc7f9
 
       - name: Upload Playwright Report
         uses: actions/upload-artifact@v4
