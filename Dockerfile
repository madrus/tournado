--- conflicted
+++ resolved
@@ -33,11 +33,6 @@
 COPY prisma ./prisma
 RUN if [ -f .npmrc ]; then COPY .npmrc ./; fi
 
-<<<<<<< HEAD
-# Install production dependencies (without scripts for security)
-RUN pnpm install --prod --frozen-lockfile --ignore-scripts && \
-  pnpm install prisma @prisma/client --ignore-scripts && \
-=======
 # Install production dependencies
 # We need to run scripts for better-sqlite3 to build native bindings
 # This is safe because:
@@ -46,7 +41,6 @@
 # 3. better-sqlite3 is a well-known, vetted package
 RUN pnpm install --prod --frozen-lockfile && \
   pnpm install prisma @prisma/client && \
->>>>>>> 59b0d9e4
   pnpm prisma generate
 
 # Copy better-sqlite3 native bindings from deps stage (already built with --unsafe-perm)
