--- conflicted
+++ resolved
@@ -2,21 +2,14 @@
 
 ## 1. Checks
 
-<<<<<<< HEAD
-- non-test environment: replace inline imports like `const { addEmailToOutbox } = await import('../../mocks/handlers/emails.js')`
-=======
 - non-test environment: replace inline imports like `const { addEmailToOutbox } = await import('test/mocks/handlers/emails.js')`
->>>>>>> 28830392
 - do we have direct DOM manipulations in our Playwright tests instead of Page Object Model usage?
 - add getServerT() to all modules that deal with server side errors (see users.\_indext.tsx)
    - **Server-Side Translations**: Use `getServerT(request)` in all server
       - actions/loaders for localized error messages and server-generated content;
       - respects user's language preference from cookie
         (see `.cursor/rules/PRD.mdc` around line 643)
-<<<<<<< HEAD
-=======
 - check all translation strings in t() function calls in the codebase for existence. make a list of missing/wrong. use MCP servers for that
->>>>>>> 28830392
 
 ## 2. To show a block with 2 teams that are going to play a match, you need:
 
