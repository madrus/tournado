import { JSX } from 'react'

import type { IconWeight } from '~/lib/lib.types'

type SuccessIconProps = {
  className?: string
  size?: number
  weight?: IconWeight
  'aria-label'?: string
}

export function SuccessIcon({
  className = '',
  size = 24,
  weight = 400,
  'aria-label': ariaLabel = 'Success',
}: Readonly<SuccessIconProps>): JSX.Element {
  // Circle success icon paths
  const circlePath =
    'M12 2C6.48 2 2 6.48 2 12s4.48 10 10 10 10-4.48 10-10S17.52 2 12 2z'
  // Longer, thinner checkmark similar to CheckCircleIcon
  const checkPath = 'M8.5 12.5l2.5 2.5 4.5-4.5'

  // Calculate stroke width based on weight parameter
  // Weight 100-300: thin (1.2), 400-500: normal (1.8), 600-900: bold (2.4)
<<<<<<< HEAD
  const getStrokeWidth = (wht: number): number => {
    if (wht <= 300) return 1.2
    if (wht <= 500) return 1.8
=======
  const getStrokeWidth = (): number => {
    if (weight <= 300) return 1.2
    if (weight <= 500) return 1.8
>>>>>>> 4f8f272b
    return 2.4
  }

  const checkStrokeWidth = getStrokeWidth()

  return (
    <svg
      width={size}
      height={size}
      viewBox='0 0 24 24'
      strokeLinecap='round'
      strokeLinejoin='round'
      className={`inline-block ${className}`}
      role='img'
      aria-label={ariaLabel}
    >
      {/* Circle background uses currentColor (intent color) */}
      <path d={circlePath} fill='currentColor' stroke='currentColor' strokeWidth='0' />
      {/* Checkmark in white with weight 600 */}
      <path d={checkPath} stroke='white' strokeWidth={checkStrokeWidth} fill='none' />
    </svg>
  )
}<|MERGE_RESOLUTION|>--- conflicted
+++ resolved
@@ -23,15 +23,9 @@
 
   // Calculate stroke width based on weight parameter
   // Weight 100-300: thin (1.2), 400-500: normal (1.8), 600-900: bold (2.4)
-<<<<<<< HEAD
-  const getStrokeWidth = (wht: number): number => {
-    if (wht <= 300) return 1.2
-    if (wht <= 500) return 1.8
-=======
   const getStrokeWidth = (): number => {
     if (weight <= 300) return 1.2
     if (weight <= 500) return 1.8
->>>>>>> 4f8f272b
     return 2.4
   }
 
