--- conflicted
+++ resolved
@@ -2,28 +2,11 @@
 
 export class HomePage {
   readonly page: Page
-<<<<<<< HEAD
-  readonly viewTeamsLink: Locator
-=======
   readonly viewTeamsButton: Locator
->>>>>>> 28830392
   readonly actionLinks: Locator
 
   constructor(page: Page) {
     this.page = page
-<<<<<<< HEAD
-    this.viewTeamsLink = page.getByRole('link', { name: /teams bekijken/i })
-    this.actionLinks = page.locator('a[href*="/teams"], a[href*="/about"]')
-  }
-
-  async goto() {
-    await this.page.goto('/')
-  }
-
-  async waitForPageLoad() {
-    await this.page.waitForLoadState('networkidle')
-    await this.page.waitForTimeout(2000) // Allow for hydration/rendering
-=======
     this.viewTeamsButton = page.getByTestId('view-teams-button')
     this.actionLinks = page.locator('a[href*="/teams"], a[href*="/about"]')
   }
@@ -40,6 +23,5 @@
   async clickViewTeamsButton(): Promise<void> {
     await this.viewTeamsButton.click()
     await expect(this.page).toHaveURL('/teams')
->>>>>>> 28830392
   }
 }