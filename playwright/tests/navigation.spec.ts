--- conflicted
+++ resolved
@@ -15,8 +15,6 @@
 
 import { HomePage } from '../pages/HomePage'
 import { NavigationPage } from '../pages/NavigationPage'
-import { dismissPwaPromptIfVisible } from '../utils/pwaHelper'
-
 import { dismissPwaPromptIfVisible } from '../utils/pwaHelper'
 
 // Navigation Tests - PUBLIC ACCESS (no authentication needed for bottom navigation)
@@ -37,21 +35,8 @@
 
       const nav = new NavigationPage(page)
 
-<<<<<<< HEAD
-      await dismissPwaPromptIfVisible(page)
-      const bottomNav = page.locator('[data-testid="bottom-navigation"]')
-      await expect(bottomNav).toBeVisible({ timeout: 10000 })
-
-      const teamsNavButton = bottomNav.locator('[data-testid="nav-teams"]')
-      await expect(teamsNavButton).toBeVisible({ timeout: 5000 })
-      await teamsNavButton.click()
-
-      // Should navigate to teams page (public view)
-      await expect(page).toHaveURL('/teams')
-=======
       // Navigate to teams
       await nav.navigateTeams()
->>>>>>> 28830392
 
       // Navigate back to home
       await nav.navigateHome()
@@ -64,16 +49,7 @@
       await page.goto('/')
       await dismissPwaPromptIfVisible(page)
 
-<<<<<<< HEAD
-      // Handle PWA update prompts that might interfere with navigation
-      await dismissPwaPromptIfVisible(page)
-
-      // Test that all navigation items exist and are clickable
-      const bottomNav = page.locator('[data-testid="bottom-navigation"]')
-      await expect(bottomNav).toBeVisible()
-=======
       const nav = new NavigationPage(page)
->>>>>>> 28830392
 
       // Verify all navigation items are present
       await nav.expectAllNavigationItemsPresent()
